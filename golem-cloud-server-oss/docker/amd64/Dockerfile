<<<<<<< HEAD
FROM lukemathwalker/cargo-chef:latest-rust-1 AS chef
WORKDIR /app

FROM chef AS planner
COPY . .
RUN cargo chef prepare --recipe-path recipe.json

FROM chef as builder

COPY --from=planner /app/recipe.json recipe.json
COPY ./Cargo.toml ./Cargo.lock ./
RUN cargo chef cook --release --recipe-path recipe.json
COPY . .
RUN apt-get update && apt-get install -y unzip \
    && PROTOC_ZIP=protoc-3.15.0-linux-x86_64.zip \
    && curl -OL https://github.com/google/protobuf/releases/download/v3.15.0/$PROTOC_ZIP \
    && unzip -o $PROTOC_ZIP -d /usr/local bin/protoc \
    && rm -f $PROTOC_ZIP
RUN cargo build -p cloud-server-oss --release --bin cloud-server-oss

FROM debian:bookworm-slim AS runtime
=======
FROM debian:bookworm-slim
>>>>>>> ec813e0c

WORKDIR /app
COPY /target/x86_64-unknown-linux-gnu/debug/cloud-server-oss ./
COPY /golem-cloud-server-oss/config/cloud-server.toml ./config/cloud-server.toml

ARG SHARD_MANAGER_HOST
ARG SHARD_MANAGER_PORT
ARG TEMPLATES__STORE__ROOT_PATH

ENV ENVIRONMENT=$ENVIRONMENT \
    RUST_LOG="debug,h2=warn,hyper=warn,tower=warn" \
    WASMTIME_BACKTRACE_DETAILS=1 \
    RUST_BACKTRACE=1 \
    GOLEM__TEMPLATES__STORE__ROOT_PATH=$TEMPLATES__STORE__ROOT_PATH \
    GOLEM__ROUTING_TABLE__HOST=$SHARD_MANAGER_HOST \
    GOLEM__ROUTING_TABLE__PORT=$SHARD_MANAGER_PORT \
    GOLEM__GRPC_PORT=9090 \
    GOLEM__HTTP_PORT=8080

EXPOSE 8080
EXPOSE 9090

ENTRYPOINT ["./cloud-server-oss"]<|MERGE_RESOLUTION|>--- conflicted
+++ resolved
@@ -1,28 +1,4 @@
-<<<<<<< HEAD
-FROM lukemathwalker/cargo-chef:latest-rust-1 AS chef
-WORKDIR /app
-
-FROM chef AS planner
-COPY . .
-RUN cargo chef prepare --recipe-path recipe.json
-
-FROM chef as builder
-
-COPY --from=planner /app/recipe.json recipe.json
-COPY ./Cargo.toml ./Cargo.lock ./
-RUN cargo chef cook --release --recipe-path recipe.json
-COPY . .
-RUN apt-get update && apt-get install -y unzip \
-    && PROTOC_ZIP=protoc-3.15.0-linux-x86_64.zip \
-    && curl -OL https://github.com/google/protobuf/releases/download/v3.15.0/$PROTOC_ZIP \
-    && unzip -o $PROTOC_ZIP -d /usr/local bin/protoc \
-    && rm -f $PROTOC_ZIP
-RUN cargo build -p cloud-server-oss --release --bin cloud-server-oss
-
-FROM debian:bookworm-slim AS runtime
-=======
 FROM debian:bookworm-slim
->>>>>>> ec813e0c
 
 WORKDIR /app
 COPY /target/x86_64-unknown-linux-gnu/debug/cloud-server-oss ./
